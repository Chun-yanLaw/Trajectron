import torch
from torch import nn, optim
import numpy as np
import os
import time
import copy
import psutil
import pickle
import random
import argparse
import stg_node
import pathlib
from collections import defaultdict
from model.dyn_stg import SpatioTemporalGraphCVAEModel
from model.model_registrar import ModelRegistrar
from utils.scene_utils import create_batch_scene_graph
from utils import plot_utils, eval_utils
from tensorboardX import SummaryWriter

hyperparams = {
    ### Training
    ## Batch Sizes
    'batch_size': 64,
    ## Learning Rate
    'learning_rate': 0.001,
    'min_learning_rate': 0.00001,
    'learning_decay_rate': 0.9999,
    ## Optimizer
    # 'optimizer': tf.train.AdamOptimizer,
    'optimizer_kwargs': {},
    'grad_clip': 1.0,

    ### Prediction
    'minimum_history_length': 8,    # 3.2 seconds
    'prediction_horizon': 12,       # 4.8 seconds (at least as far as the loss function is concerned)

    ### Variational Objective
    ## Objective Formulation
    'alpha': 1,
    'k': 3,              # number of samples from z during training
    'k_eval': 50,        # number of samples from z during evaluation
    'use_iwae': False,   # only matters if alpha = 1
    'kl_exact': True,    # relevant only if alpha = 1
    ## KL Annealing/Bounding
    'kl_min': 0.07,
    'kl_weight': 1.0,
    'kl_weight_start': 0.0001,
    'kl_decay_rate': 0.99995,
    'kl_crossover': 8000,
    'kl_sigmoid_divisor': 6,

    ### Network Parameters
    ## RNNs/Summarization
    'rnn_kwargs': {"dropout_keep_prob": 0.75},
    'MLP_dropout_keep_prob': 0.9,
    'rnn_io_dropout_keep_prob': 1.0,
    'enc_rnn_dim_multiple_inputs': 8,
    'enc_rnn_dim_edge': 8,
    'enc_rnn_dim_edge_influence': 8,
    'enc_rnn_dim_history': 32,
    'enc_rnn_dim_future': 32,
    'dec_rnn_dim': 128,
    'dec_GMM_proj_MLP_dims': None,
    'sample_model_during_dec': True,
    'dec_sample_model_prob_start': 0.0,
    'dec_sample_model_prob_final': 0.0,
    'dec_sample_model_prob_crossover': 20000,
    'dec_sample_model_prob_divisor': 6,
    ## q_z_xy (encoder)
    'q_z_xy_MLP_dims': None,
    ## p_z_x (encoder)
    'p_z_x_MLP_dims': 16,
    ## p_y_xz (decoder)
    'fuzz_factor': 0.05,
    'GMM_components': 16,
    'log_sigma_min': -10,
    'log_sigma_max': 10,
    'log_p_yt_xz_max': 50,

    ### Discrete Latent Variable
    'N': 2,
    'K': 5,
    ## Relaxed One-Hot Temperature Annealing
    'tau_init': 2.0,
    'tau_final': 0.001,
    'tau_decay_rate': 0.9999,
    ## Logit Clipping
    'use_z_logit_clipping': False,
    'z_logit_clip_start': 0.05,
    'z_logit_clip_final': 3.0,
    'z_logit_clip_crossover': 8000,
    'z_logit_clip_divisor': 6
}

parser = argparse.ArgumentParser()
parser.add_argument("--dynamic_edges", help="whether to use dynamic edges or not, options are 'no' and 'yes'",
                    type=str, default='yes')
parser.add_argument("--edge_radius", help="the radius (in meters) within which two nodes will be connected by an edge",
                    type=float, default=2.0 * 3.28084)
parser.add_argument("--edge_state_combine_method", help="the method to use for combining edges of the same type",
                    type=str, default='sum')
parser.add_argument("--edge_influence_combine_method", help="the method to use for combining edge influences",
                    type=str, default='attention')
parser.add_argument('--edge_addition_filter', nargs='+', help="what scaling to use for edges as they're created",
                    type=float, default=[0.25, 0.5, 1.0]) # We automatically pad left with 0.0
parser.add_argument('--edge_removal_filter', nargs='+', help="what scaling to use for edges as they're removed",
                    type=float, default=[1.0, 0.5, 0.25]) # We automatically pad right with 0.0
parser.add_argument('--incl_robot_node', help="whether to include a robot node in the graph or simply model all agents",
                    action='store_true')

parser.add_argument("--preloaded_data", help="which dataset to use if using one of the paper's original datasets. One of {nba, eth, debug, sgan-{eth, hotel, univ, zara1, zara2}}. NOTE: This will overwrite the data_dir, train_data_dict, eval_data_dict, and log_dir arguments",
                    type=str, default=None)

parser.add_argument("--data_dir", help="what dir to look in for data",
                    type=str, default='debug')
parser.add_argument("--train_data_dict", help="what file to load for training data",
                    type=str, default='debug_train_data.pkl')
parser.add_argument("--eval_data_dict", help="what file to load for evaluation data",
                    type=str, default='debug_eval_data.pkl')
parser.add_argument("--log_dir", help="what dir to save training information (i.e., saved models, logs, etc)",
                    type=str, default='debug/logs')

parser.add_argument('--device', help='what device to perform training on',
                    type=str, default='cuda:1')
parser.add_argument("--eval_device", help="what device to use during evaluation",
                    type=str, default=None)

parser.add_argument("--num_iters", help="number of iterations to train for",
                    type=int, default=2000)
parser.add_argument('--batch_multiplier', help='how many minibatches to run per iteration of training',
                    type=int, default=1)
parser.add_argument('--batch_size', help='training batch size',
                    type=int, default=hyperparams['batch_size'])
parser.add_argument('--eval_batch_size', help='evaluation batch size',
                    type=int, default=10)
parser.add_argument('--k_eval', help='how many samples to take during evaluation',
                    type=int, default=hyperparams['k_eval'])

parser.add_argument('--seed', help='manual seed to use, default is 123',
                    type=int, default=123)
parser.add_argument('--eval_every', help='how often to evaluate during training, never if None',
                    type=int, default=100)
parser.add_argument('--save_every', help='how often to save during training, never if None',
                    type=int, default=100)
args = parser.parse_args()
if not torch.cuda.is_available() or args.device == 'cpu':
    args.device = torch.device('cpu')
else:
    if torch.cuda.device_count() == 1:
        # If you have CUDA_VISIBLE_DEVICES set, which you should,
        # then this will prevent leftover flag arguments from
        # messing with the device allocation.
        args.device = 'cuda:0'

    args.device = torch.device(args.device)

if args.eval_device is None:
    args.eval_device = args.device

hyperparams['batch_size'] = args.batch_size
hyperparams['k_eval'] = args.k_eval

if args.preloaded_data is not None:
    if args.preloaded_data.startswith('sgan-'):
        data_source = args.preloaded_data.split('-')[1]

        args.data_dir = '../sgan-dataset/data'
        args.train_data_dict = '%s_train.pkl' % data_source
        args.eval_data_dict = '%s_val.pkl' % data_source
        args.log_dir = '../sgan-dataset/logs/%s' % data_source
<<<<<<< HEAD

        # This is the edge radius to use for the pedestrian datasets.
        # The default one is for the NBA dataset.
        args.edge_radius = 1.5
        args.edge_addition_filter = [0.25, 0.5, 0.75, 1.0]
        args.edge_removal_filter = [1.0, 0.0]

        # 44.72 km/h = 12.42 m/s i.e. that's the max value that a velocity coordinate can be.
        max_speed = 12.422222

    elif args.preloaded_data == 'ewap':
        args.data_dir = '../ewap-dataset/data'
        args.train_data_dict = 'train_data_dict.pkl'
        args.eval_data_dict = 'eval_data_dict.pkl'
        args.log_dir = '../ewap-dataset/logs'
=======
>>>>>>> 1c11342e

        # This is the edge radius to use for the pedestrian datasets.
        # The default one is for the NBA dataset.
        args.edge_radius = 1.5
        args.edge_addition_filter = [0.25, 0.5, 0.75, 1.0]
        args.edge_removal_filter = [1.0, 0.0]

        # 44.72 km/h = 12.42 m/s i.e. that's the max value that a velocity coordinate can be.
        max_speed = 12.422222

<<<<<<< HEAD
    elif args.preloaded_data == 'debug':
        args.data_dir = 'debug'
        args.train_data_dict = 'debug_train_data.pkl'
        args.eval_data_dict = 'debug_eval_data.pkl'
        args.log_dir = 'debug/logs'

        # This is an arbitrary velocity limit choice.
        max_speed = 100.

    elif args.preloaded_data == 'nba':
        args.data_dir = '../nba-dataset/data'
        args.train_data_dict = 'train_data_dict_2_files_100_rows.pkl'
        args.eval_data_dict = 'eval_data_dict_2_files_100_rows.pkl'
        args.log_dir = '../nba-dataset/logs'
        args.eval_device = torch.device('cpu')

        args.edge_radius = 2.0 * 3.28084
        args.edge_addition_filter = [0.04, 0.06, 0.09, 0.12, 0.17, 0.25, 0.35, 0.5, 0.7, 1.0]
        args.edge_removal_filter = [1.0, 0.7, 0.5, 0.35, 0.25, 0.17, 0.12, 0.09, 0.06, 0.04]

        # 44.72 km/h = 40.76 ft/s i.e. that's the max value that a velocity coordinate can be.
        max_speed = 40.76

=======
>>>>>>> 1c11342e
else:
    max_speed = 100.

print('-----------------------')
print('| TRAINING PARAMETERS |')
print('-----------------------')
print('| batch_size: %d' % args.batch_size)
print('| batch_multiplier: %d' % args.batch_multiplier)
print('| effective batch size: %d (= %d * %d)' % (args.batch_size * args.batch_multiplier, args.batch_size, args.batch_multiplier))
print('| device: %s' % args.device)
print('| eval_device: %s' % args.eval_device)
print('| max_speed: %s' % max_speed)
print('| edge_radius: %s' % args.edge_radius)
print('| EE state_combine_method: %s' % args.edge_state_combine_method)
print('| EIE scheme: %s' % args.edge_influence_combine_method)
print('| dynamic_edges: %s' % args.dynamic_edges)
print('| robot node: %s' % args.incl_robot_node)
print('| edge_addition_filter: %s' % args.edge_addition_filter)
print('| edge_removal_filter: %s' % args.edge_removal_filter)
print('| MHL: %s' % hyperparams['minimum_history_length'])
print('| PH: %s' % hyperparams['prediction_horizon'])
print('-----------------------')

if args.seed is not None:
    random.seed(args.seed)
    np.random.seed(args.seed)
    torch.manual_seed(args.seed)
    if torch.cuda.is_available():
        torch.cuda.manual_seed_all(args.seed)


def main():
    # Create the log and model directiory if they're not present.
    model_dir = os.path.join(args.log_dir,
                             'models_' + time.strftime('%d_%b_%Y_%H_%M_%S', time.localtime()))
    pathlib.Path(model_dir).mkdir(parents=True, exist_ok=True)

    log_writer = SummaryWriter(log_dir=model_dir)

    train_data_path = os.path.join(args.data_dir, args.train_data_dict)
    with open(train_data_path, 'rb') as f:
        train_data_dict = pickle.load(f, encoding='latin1')
    train_dt = train_data_dict['dt']
    print('Loaded training data from %s, train_dt = %.2f' % (train_data_path, train_dt))

    if args.eval_every is not None:
        eval_data_path = os.path.join(args.data_dir, args.eval_data_dict)
        with open(eval_data_path, 'rb') as f:
            eval_data_dict = pickle.load(f, encoding='latin1')
        eval_dt = eval_data_dict['dt']
        print('Loaded evaluation data from %s, eval_dt = %.2f' % (eval_data_path, eval_dt))

    if args.incl_robot_node:
<<<<<<< HEAD
        if args.preloaded_data is None or args.preloaded_data == 'debug':
            robot_node = stg_node.STGNode('0', 'Particle')
        elif args.preloaded_data == 'ewap' or args.preloaded_data.startswith('sgan-'):
            robot_node = stg_node.STGNode('0', 'Pedestrian')
        elif args.preloaded_data == 'nba':
            robot_node = stg_node.STGNode('Al Horford', 'HomeC')
=======
        robot_node = stg_node.STGNode('0', 'Pedestrian')
>>>>>>> 1c11342e
    else:
        robot_node = None

    for key in train_data_dict['input_dict'].keys():
        if isinstance(key, stg_node.STGNode):
            random_node = key
            break

    model_registrar = ModelRegistrar(model_dir, args.device)
    hyperparams['state_dim'] = train_data_dict['input_dict'][random_node].shape[2]
    hyperparams['pred_dim'] = len(train_data_dict['pred_indices'])
    hyperparams['pred_indices'] = train_data_dict['pred_indices']
    hyperparams['dynamic_edges'] = args.dynamic_edges
    hyperparams['edge_state_combine_method'] = args.edge_state_combine_method
    hyperparams['edge_influence_combine_method'] = args.edge_influence_combine_method
    hyperparams['nodes_standardization'] = train_data_dict['nodes_standardization']
    hyperparams['labels_standardization'] = train_data_dict['labels_standardization']
    hyperparams['edge_radius'] = args.edge_radius

    if args.eval_every is not None:
        eval_hyperparams = copy.deepcopy(hyperparams)
        eval_hyperparams['nodes_standardization'] = eval_data_dict["nodes_standardization"]
        eval_hyperparams['labels_standardization'] = eval_data_dict["labels_standardization"]

    kwargs_dict = {'dynamic_edges': hyperparams['dynamic_edges'],
                   'edge_state_combine_method': hyperparams['edge_state_combine_method'],
                   'edge_influence_combine_method': hyperparams['edge_influence_combine_method']}

    stg = SpatioTemporalGraphCVAEModel(robot_node, model_registrar,
                                       hyperparams, kwargs_dict,
                                       None, args.device)
    print('Created training STG model.')

    if args.eval_every is not None:
        # It is important that eval_stg uses the same model_registrar as
        # the stg being trained, otherwise you're just repeatedly evaluating
        # randomly-initialized weights!
        eval_stg = SpatioTemporalGraphCVAEModel(robot_node, model_registrar,
                                                eval_hyperparams, kwargs_dict,
                                                None, args.eval_device)
        print('Created evaluation STG model.')

    # Create the aggregate scene_graph for all the data, allowing
    # for batching, just like the old one. Then, for speed tests
    # we'll show how much faster this method is than keeping the
    # full version. Can show graphs of forward inference time vs problem size
    # with two lines (using aggregate graph, using online-computed graph).
    agg_scene_graph = create_batch_scene_graph(train_data_dict['input_dict'],
                                               float(hyperparams['edge_radius']),
                                               use_old_method=(args.dynamic_edges=='no'))
    print('Created aggregate training scene graph.')

    if args.dynamic_edges == 'yes':
        agg_scene_graph.compute_edge_scaling(args.edge_addition_filter, args.edge_removal_filter)
        train_data_dict['input_dict']['edge_scaling_mask'] = agg_scene_graph.edge_scaling_mask
        print('Computed edge scaling for the training scene graph.')

    stg.set_scene_graph(agg_scene_graph)
    stg.set_annealing_params()

    if args.eval_every is not None:
        eval_agg_scene_graph = create_batch_scene_graph(eval_data_dict['input_dict'],
                                                        float(hyperparams['edge_radius']),
                                                        use_old_method=(args.dynamic_edges=='no'))
        print('Created aggregate evaluation scene graph.')

        if args.dynamic_edges == 'yes':
            eval_agg_scene_graph.compute_edge_scaling(args.edge_addition_filter, args.edge_removal_filter)
            eval_data_dict['input_dict']['edge_scaling_mask'] = eval_agg_scene_graph.edge_scaling_mask
            print('Computed edge scaling for the evaluation scene graph.')

        eval_stg.set_scene_graph(eval_agg_scene_graph)
        eval_stg.set_annealing_params()

    # model_registrar.print_model_names()
    optimizer = optim.Adam(model_registrar.parameters(), lr=hyperparams['learning_rate'])
    lr_scheduler = optim.lr_scheduler.ExponentialLR(optimizer, gamma=hyperparams['learning_decay_rate'])

    # Keeping colors consistent throughout training.
    color_dict = defaultdict(dict)

    print_training_header(newline_start=True)
    for curr_iter in range(args.num_iters):
        # Necessary because we flip the weights contained between GPU and CPU sometimes.
        model_registrar.to(args.device)

        # Setting the current iterator value for internal logging.
        stg.set_curr_iter(curr_iter)

        # Stepping forward the learning rate scheduler and annealers.
        lr_scheduler.step()
        log_writer.add_scalar('dynstg/learning_rate',
                              lr_scheduler.get_lr()[0],
                              curr_iter)
        stg.step_annealers()

        # Zeroing gradients for the upcoming iteration.
        optimizer.zero_grad()

        train_losses = list()
        for mb_num in range(args.batch_multiplier):
            # Obtaining the batch's training loss.
            train_inputs, train_labels = sample_inputs_and_labels(train_data_dict, batch_size=hyperparams['batch_size'])
<<<<<<< HEAD

            # Compute the training loss.
            train_loss = stg.train_loss(train_inputs, train_labels, hyperparams['prediction_horizon']) / args.batch_multiplier
            train_losses.append(train_loss.item())

=======

            # Compute the training loss.
            train_loss = stg.train_loss(train_inputs, train_labels, hyperparams['prediction_horizon']) / args.batch_multiplier
            train_losses.append(train_loss.item())

>>>>>>> 1c11342e
            # Calculating gradients.
            train_loss.backward()

        # Print training information. Also, no newline here. It's added in at a later line.
        iter_train_loss = sum(train_losses)
        print('{:9} | {:10} | '.format(curr_iter, '%.2f' % iter_train_loss),
              end='', flush=True)

        log_writer.add_histogram('dynstg/train_minibatch_losses', np.asarray(train_losses), curr_iter)
        log_writer.add_scalar('dynstg/train_loss', iter_train_loss, curr_iter)

        # Clipping gradients.
        if hyperparams['grad_clip'] is not None:
            nn.utils.clip_grad_value_(model_registrar.parameters(), hyperparams['grad_clip'])

        # # Logging gradient norms.
        # len_prefix = len('model_dict.')
        # for name, param in model_registrar.named_parameters():
        #     if param.grad is None:
        #         # print(name, 'grad is None')
        #         continue

        #     log_writer.add_scalar('gradient_norms/' + name[len_prefix:],
        #                           param.grad.norm(),
        #                           curr_iter)

        # Performing a gradient step.
        optimizer.step()

        # Freeing up memory.
        del train_loss

        if args.eval_every is not None and (curr_iter + 1) % args.eval_every == 0:
            with torch.no_grad():
                # First plotting training predictions.
                pred_fig = plot_utils.plot_predictions_during_training(stg, train_inputs,
                                                                       hyperparams['prediction_horizon'],
                                                                       num_samples=100,
                                                                       dt=train_dt,
                                                                       max_speed=max_speed,
                                                                       color_dict=color_dict,
                                                                       most_likely=True)
                log_writer.add_figure('dynstg/train_prediction', pred_fig, curr_iter)

                train_mse_batch_errors, train_fse_batch_errors = eval_utils.compute_batch_statistics(stg,
                                                                   train_data_dict,
                                                                   hyperparams['minimum_history_length'],
                                                                   hyperparams['prediction_horizon'],
                                                                   num_samples=100,
                                                                   num_runs=100,
                                                                   dt=train_dt,
                                                                   max_speed=max_speed,
                                                                   robot_node=robot_node)
                log_writer.add_histogram('dynstg/train_mse', train_mse_batch_errors, curr_iter)
                log_writer.add_histogram('dynstg/train_fse', train_fse_batch_errors, curr_iter)

                mse_boxplot_fig, fse_boxplot_fig = plot_utils.plot_boxplots_during_training(train_mse_batch_errors, train_fse_batch_errors)
                log_writer.add_figure('dynstg/train_mse_boxplot', mse_boxplot_fig, curr_iter)
                log_writer.add_figure('dynstg/train_fse_boxplot', fse_boxplot_fig, curr_iter)

                log_writer.add_scalars('dynstg/train_sq_error',
                                       {'mean_mse': torch.mean(train_mse_batch_errors),
                                        'mean_fse': torch.mean(train_fse_batch_errors),
                                        'median_mse': torch.median(train_mse_batch_errors),
                                        'median_fse': torch.median(train_fse_batch_errors)},
                                       curr_iter)

                # Then computing evaluation values and predictions.
                model_registrar.to(args.eval_device)
                eval_stg.set_curr_iter(curr_iter)
                eval_inputs, eval_labels = sample_inputs_and_labels(eval_data_dict,
                                                                    device=args.eval_device,
                                                                    batch_size=args.eval_batch_size)

                (eval_loss_q_is, eval_loss_p, eval_loss_exact) = eval_stg.eval_loss(eval_inputs, eval_labels,
                                                                                    hyperparams['prediction_horizon'])
                log_writer.add_scalars('dynstg/eval',
                                       {'nll_q_is': eval_loss_q_is,
                                        'nll_p': eval_loss_p,
                                        'nll_exact': eval_loss_exact},
                                       curr_iter)

                pred_fig = plot_utils.plot_predictions_during_training(eval_stg, eval_inputs,
                                                                       hyperparams['prediction_horizon'],
                                                                       num_samples=100,
                                                                       dt=eval_dt,
                                                                       max_speed=max_speed,
                                                                       color_dict=color_dict,
                                                                       most_likely=True)
                log_writer.add_figure('dynstg/eval_prediction', pred_fig, curr_iter)

                eval_mse_batch_errors, eval_fse_batch_errors = eval_utils.compute_batch_statistics(eval_stg,
                                                                   eval_data_dict,
                                                                   hyperparams['minimum_history_length'],
                                                                   hyperparams['prediction_horizon'],
                                                                   num_samples=100,
                                                                   num_runs=100,
                                                                   dt=eval_dt,
                                                                   max_speed=max_speed,
                                                                   robot_node=robot_node)
                log_writer.add_histogram('dynstg/eval_mse', eval_mse_batch_errors, curr_iter)
                log_writer.add_histogram('dynstg/eval_fse', eval_fse_batch_errors, curr_iter)

                mse_boxplot_fig, fse_boxplot_fig = plot_utils.plot_boxplots_during_training(eval_mse_batch_errors, eval_fse_batch_errors)
                log_writer.add_figure('dynstg/eval_mse_boxplot', mse_boxplot_fig, curr_iter)
                log_writer.add_figure('dynstg/eval_fse_boxplot', fse_boxplot_fig, curr_iter)

                log_writer.add_scalars('dynstg/eval_sq_error',
                                       {'mean_mse': torch.mean(eval_mse_batch_errors),
                                        'mean_fse': torch.mean(eval_fse_batch_errors),
                                        'median_mse': torch.median(eval_mse_batch_errors),
                                        'median_fse': torch.median(eval_fse_batch_errors)},
                                       curr_iter)

                print('{:15} | {:10} | {:14}'.format('%.2f' % eval_loss_q_is.item(), '%.2f' % eval_loss_p.item(), '%.2f' % eval_loss_exact.item()),
                      end='', flush=True)

                # Freeing up memory.
                del eval_loss_q_is
                del eval_loss_p
                del eval_loss_exact

        else:
            print('{:15} | {:10} | {:14}'.format('', '', ''),
                  end='', flush=True)

        # Here's the newline that ends the current training information printing.
        print('')

        if args.save_every is not None and (curr_iter + 1) % args.save_every == 0:
            model_registrar.save_models(curr_iter)
            print_training_header()


def print_training_header(newline_start=False):
    if newline_start:
        print('')

    print('Iteration | Train Loss | Eval NLL Q (IS) | Eval NLL P | Eval NLL Exact')
    print('----------------------------------------------------------------------')


def sample_inputs_and_labels(data_dict, device=args.device, batch_size=None):
    if batch_size is not None:
        batch_sample = np.random.randint(low=0,
                                         high=data_dict['input_dict']['traj_lengths'].shape[0],
                                         size=batch_size)
        inputs = {k: torch.from_numpy(v[batch_sample]).float() for k, v in data_dict['input_dict'].items() if v.size > 0}
        labels = {k: torch.from_numpy(v[batch_sample]).float() for k, v in data_dict['labels'].items()}
    else:
        inputs = {k: torch.from_numpy(v).float() for k, v in data_dict['input_dict'].items() if v.size > 0}
        labels = {k: torch.from_numpy(v).float() for k, v in data_dict['labels'].items()}

    inputs = {k: v.to(device) for k, v in inputs.items()}
    labels = {k: v.to(device) for k, v in labels.items()}

    return inputs, labels


def memInUse():
    pid = os.getpid()
    py = psutil.Process(pid)
    memoryUse = py.memory_info()[0] / 2. ** 30  # memory use in GB...I think
    print('memory GB:', memoryUse)


if __name__ == '__main__':
    main()

# IDEA: Experiments could be toy (like the deepmind ones,
#       but with objects blinking in and out of the environment) and also basketball.
# TODO: A test could be rather than radius based,
#       you do exponential-weighted and then cutoff
#       below some thresh?
# TODO: Ego-centric data for basketball dataset.
# TODO: Create test environments, see if DM open-sourced
#       their datasets (pray).
# TODO: Test how unspecific you can make the node labels,
#       first drop home and away, then drop positions but keep home and away,
#       then drop all and just call them "players"
# TODO: Use cosine as the gating function since it's differentiable
#       and continuous with y=0 and y=1 at points.
# TODO: An argument for why not to just pre-create all possible graphs (like what Karen suggested)
#       is that if you have a complete graph created as a result of all possible graphs, but the
#       actual data never realizes that complete graph, then you're completely wasting that O(N^2)
#       memory (even if you have some smart graph computation routing so that you avoid all other nodes).
# TODO: In lit review, discuss UofT graph networks (Ethan Fetaya) and DeepMind graph networks (Alvaro ...,
#       describe the approach and detail how it only learns one function and also is for static graphs).
#       Also talk about Bayesian non-parametrics? Also talk about dynamic bayesian networks.
#       Talk to Joe Lorenzetti about these.
# TODO: Karren from ICML seemed to think that summing same edge-type nodes was a common practice in graph stuff,
#       see if can find any citations other than StructuralRNN.<|MERGE_RESOLUTION|>--- conflicted
+++ resolved
@@ -168,7 +168,6 @@
         args.train_data_dict = '%s_train.pkl' % data_source
         args.eval_data_dict = '%s_val.pkl' % data_source
         args.log_dir = '../sgan-dataset/logs/%s' % data_source
-<<<<<<< HEAD
 
         # This is the edge radius to use for the pedestrian datasets.
         # The default one is for the NBA dataset.
@@ -179,49 +178,6 @@
         # 44.72 km/h = 12.42 m/s i.e. that's the max value that a velocity coordinate can be.
         max_speed = 12.422222
 
-    elif args.preloaded_data == 'ewap':
-        args.data_dir = '../ewap-dataset/data'
-        args.train_data_dict = 'train_data_dict.pkl'
-        args.eval_data_dict = 'eval_data_dict.pkl'
-        args.log_dir = '../ewap-dataset/logs'
-=======
->>>>>>> 1c11342e
-
-        # This is the edge radius to use for the pedestrian datasets.
-        # The default one is for the NBA dataset.
-        args.edge_radius = 1.5
-        args.edge_addition_filter = [0.25, 0.5, 0.75, 1.0]
-        args.edge_removal_filter = [1.0, 0.0]
-
-        # 44.72 km/h = 12.42 m/s i.e. that's the max value that a velocity coordinate can be.
-        max_speed = 12.422222
-
-<<<<<<< HEAD
-    elif args.preloaded_data == 'debug':
-        args.data_dir = 'debug'
-        args.train_data_dict = 'debug_train_data.pkl'
-        args.eval_data_dict = 'debug_eval_data.pkl'
-        args.log_dir = 'debug/logs'
-
-        # This is an arbitrary velocity limit choice.
-        max_speed = 100.
-
-    elif args.preloaded_data == 'nba':
-        args.data_dir = '../nba-dataset/data'
-        args.train_data_dict = 'train_data_dict_2_files_100_rows.pkl'
-        args.eval_data_dict = 'eval_data_dict_2_files_100_rows.pkl'
-        args.log_dir = '../nba-dataset/logs'
-        args.eval_device = torch.device('cpu')
-
-        args.edge_radius = 2.0 * 3.28084
-        args.edge_addition_filter = [0.04, 0.06, 0.09, 0.12, 0.17, 0.25, 0.35, 0.5, 0.7, 1.0]
-        args.edge_removal_filter = [1.0, 0.7, 0.5, 0.35, 0.25, 0.17, 0.12, 0.09, 0.06, 0.04]
-
-        # 44.72 km/h = 40.76 ft/s i.e. that's the max value that a velocity coordinate can be.
-        max_speed = 40.76
-
-=======
->>>>>>> 1c11342e
 else:
     max_speed = 100.
 
@@ -275,16 +231,7 @@
         print('Loaded evaluation data from %s, eval_dt = %.2f' % (eval_data_path, eval_dt))
 
     if args.incl_robot_node:
-<<<<<<< HEAD
-        if args.preloaded_data is None or args.preloaded_data == 'debug':
-            robot_node = stg_node.STGNode('0', 'Particle')
-        elif args.preloaded_data == 'ewap' or args.preloaded_data.startswith('sgan-'):
-            robot_node = stg_node.STGNode('0', 'Pedestrian')
-        elif args.preloaded_data == 'nba':
-            robot_node = stg_node.STGNode('Al Horford', 'HomeC')
-=======
         robot_node = stg_node.STGNode('0', 'Pedestrian')
->>>>>>> 1c11342e
     else:
         robot_node = None
 
@@ -388,19 +335,11 @@
         for mb_num in range(args.batch_multiplier):
             # Obtaining the batch's training loss.
             train_inputs, train_labels = sample_inputs_and_labels(train_data_dict, batch_size=hyperparams['batch_size'])
-<<<<<<< HEAD
 
             # Compute the training loss.
             train_loss = stg.train_loss(train_inputs, train_labels, hyperparams['prediction_horizon']) / args.batch_multiplier
             train_losses.append(train_loss.item())
 
-=======
-
-            # Compute the training loss.
-            train_loss = stg.train_loss(train_inputs, train_labels, hyperparams['prediction_horizon']) / args.batch_multiplier
-            train_losses.append(train_loss.item())
-
->>>>>>> 1c11342e
             # Calculating gradients.
             train_loss.backward()
 
@@ -569,27 +508,3 @@
 
 if __name__ == '__main__':
     main()
-
-# IDEA: Experiments could be toy (like the deepmind ones,
-#       but with objects blinking in and out of the environment) and also basketball.
-# TODO: A test could be rather than radius based,
-#       you do exponential-weighted and then cutoff
-#       below some thresh?
-# TODO: Ego-centric data for basketball dataset.
-# TODO: Create test environments, see if DM open-sourced
-#       their datasets (pray).
-# TODO: Test how unspecific you can make the node labels,
-#       first drop home and away, then drop positions but keep home and away,
-#       then drop all and just call them "players"
-# TODO: Use cosine as the gating function since it's differentiable
-#       and continuous with y=0 and y=1 at points.
-# TODO: An argument for why not to just pre-create all possible graphs (like what Karen suggested)
-#       is that if you have a complete graph created as a result of all possible graphs, but the
-#       actual data never realizes that complete graph, then you're completely wasting that O(N^2)
-#       memory (even if you have some smart graph computation routing so that you avoid all other nodes).
-# TODO: In lit review, discuss UofT graph networks (Ethan Fetaya) and DeepMind graph networks (Alvaro ...,
-#       describe the approach and detail how it only learns one function and also is for static graphs).
-#       Also talk about Bayesian non-parametrics? Also talk about dynamic bayesian networks.
-#       Talk to Joe Lorenzetti about these.
-# TODO: Karren from ICML seemed to think that summing same edge-type nodes was a common practice in graph stuff,
-#       see if can find any citations other than StructuralRNN.