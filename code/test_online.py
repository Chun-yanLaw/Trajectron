--- conflicted
+++ resolved
@@ -119,16 +119,6 @@
                     type=str, default=None)
 parser.add_argument("--trained_model_iter", help="what trained model iteration to use",
                     type=int, default=None)
-<<<<<<< HEAD
-
-# parser.add_argument("--data_dir", help="what dir to look in for data",
-#                     type=str, default='debug')
-# parser.add_argument("--test_data_dict", help="what file to load for testing data",
-#                     type=str, default='debug_eval_data.pkl')
-# parser.add_argument("--trained_model_dir", help="what trained model to use",
-#                     type=str, default='debug/logs/models_17_Feb_2019_00_15_04')
-=======
->>>>>>> 1c11342e
 
 parser.add_argument('--device', help='what device to perform testing on',
                     type=str, default='cpu')
@@ -185,17 +175,8 @@
         for key in test_data_dict['labels_standardization'][node]:
             test_data_dict['labels_standardization'][node][key] = torch.from_numpy(test_data_dict['labels_standardization'][node][key]).float().to(args.device)
 
-<<<<<<< HEAD
-    # max_speed = 40.76
-    # max_speed = 100.
     max_speed = 12.422222
     if args.incl_robot_node:
-        # robot_node = stg_node.STGNode('Al Horford', 'HomeC')
-        # robot_node = stg_node.STGNode('0', 'Particle')
-=======
-    max_speed = 12.422222
-    if args.incl_robot_node:
->>>>>>> 1c11342e
         robot_node = stg_node.STGNode('0', 'Pedestrian')
     else:
         robot_node = None
